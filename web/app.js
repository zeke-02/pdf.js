/* Copyright 2012 Mozilla Foundation
 *
 * Licensed under the Apache License, Version 2.0 (the "License");
 * you may not use this file except in compliance with the License.
 * You may obtain a copy of the License at
 *
 *     http://www.apache.org/licenses/LICENSE-2.0
 *
 * Unless required by applicable law or agreed to in writing, software
 * distributed under the License is distributed on an "AS IS" BASIS,
 * WITHOUT WARRANTIES OR CONDITIONS OF ANY KIND, either express or implied.
 * See the License for the specific language governing permissions and
 * limitations under the License.
 */
/* globals PDFBug, Stats */

import {
  animationStarted, DEFAULT_SCALE_VALUE, getPDFFileNameFromURL, isValidRotation,
  MAX_SCALE, MIN_SCALE, noContextMenuHandler, normalizeWheelEventDelta,
  parseQueryString, PresentationModeState, ProgressBar, RendererType
} from './ui_utils';
import {
  build, createBlob, getDocument, getFilenameFromUrl, InvalidPDFException,
  MissingPDFException, OPS, PDFJS, shadow, UnexpectedResponseException,
  UNSUPPORTED_FEATURES, version
} from 'pdfjs-lib';
import { CursorTool, PDFCursorTools } from './pdf_cursor_tools';
import { PDFRenderingQueue, RenderingStates } from './pdf_rendering_queue';
import { PDFSidebar, SidebarView } from './pdf_sidebar';
import { getGlobalEventBus } from './dom_events';
import { OverlayManager } from './overlay_manager';
import { PasswordPrompt } from './password_prompt';
import { PDFAttachmentViewer } from './pdf_attachment_viewer';
import { PDFDocumentProperties } from './pdf_document_properties';
import { PDFFindBar } from './pdf_find_bar';
import { PDFFindController } from './pdf_find_controller';
import { PDFHistory } from './pdf_history';
import { PDFLinkService } from './pdf_link_service';
import { PDFOutlineViewer } from './pdf_outline_viewer';
import { PDFPresentationMode } from './pdf_presentation_mode';
import { PDFThumbnailViewer } from './pdf_thumbnail_viewer';
import { PDFViewer } from './pdf_viewer';
import { SecondaryToolbar } from './secondary_toolbar';
import { Toolbar } from './toolbar';
import { ViewHistory } from './view_history';

const DEFAULT_SCALE_DELTA = 1.1;
const DISABLE_AUTO_FETCH_LOADING_BAR_TIMEOUT = 5000;

function configure(PDFJS) {
  PDFJS.imageResourcesPath = './images/';
  if (typeof PDFJSDev !== 'undefined' &&
      PDFJSDev.test('FIREFOX || MOZCENTRAL || GENERIC || CHROME')) {
    PDFJS.workerSrc = '../build/pdf.worker.js';
  }
  if (typeof PDFJSDev === 'undefined' || !PDFJSDev.test('PRODUCTION')) {
    PDFJS.cMapUrl = '../external/bcmaps/';
    PDFJS.workerSrc = '../src/worker_loader.js';
  } else {
    PDFJS.cMapUrl = '../web/cmaps/';
  }
  PDFJS.cMapPacked = true;
}

const DefaultExternalServices = {
  updateFindControlState(data) {},
  initPassiveLoading(callbacks) {},
  fallback(data, callback) {},
  reportTelemetry(data) {},
  createDownloadManager() {
    throw new Error('Not implemented: createDownloadManager');
  },
  createPreferences() {
    throw new Error('Not implemented: createPreferences');
  },
  createL10n() {
    throw new Error('Not implemented: createL10n');
  },
  supportsIntegratedFind: false,
  supportsDocumentFonts: true,
  supportsDocumentColors: true,
  supportedMouseWheelZoomModifierKeys: {
    ctrlKey: true,
    metaKey: true,
  },
};

let PDFViewerApplication = {
  initialBookmark: document.location.hash.substring(1),
  initialized: false,
  fellback: false,
  appConfig: null,
  pdfDocument: null,
  pdfLoadingTask: null,
  printService: null,
  /** @type {PDFViewer} */
  pdfViewer: null,
  /** @type {PDFThumbnailViewer} */
  pdfThumbnailViewer: null,
  /** @type {PDFRenderingQueue} */
  pdfRenderingQueue: null,
  /** @type {PDFPresentationMode} */
  pdfPresentationMode: null,
  /** @type {PDFDocumentProperties} */
  pdfDocumentProperties: null,
  /** @type {PDFLinkService} */
  pdfLinkService: null,
  /** @type {PDFHistory} */
  pdfHistory: null,
  /** @type {PDFSidebar} */
  pdfSidebar: null,
  /** @type {PDFOutlineViewer} */
  pdfOutlineViewer: null,
  /** @type {PDFAttachmentViewer} */
  pdfAttachmentViewer: null,
  /** @type {PDFCursorTools} */
  pdfCursorTools: null,
  /** @type {ViewHistory} */
  store: null,
  /** @type {DownloadManager} */
  downloadManager: null,
  /** @type {OverlayManager} */
  overlayManager: null,
  /** @type {Preferences} */
  preferences: null,
  /** @type {Toolbar} */
  toolbar: null,
  /** @type {SecondaryToolbar} */
  secondaryToolbar: null,
  /** @type {EventBus} */
  eventBus: null,
  /** @type {IL10n} */
  l10n: null,
  isInitialViewSet: false,
  downloadComplete: false,
  viewerPrefs: {
    sidebarViewOnLoad: SidebarView.NONE,
    pdfBugEnabled: false,
    showPreviousViewOnLoad: true,
    defaultZoomValue: '',
    disablePageMode: false,
    disablePageLabels: false,
    renderer: 'canvas',
    enhanceTextSelection: false,
    renderInteractiveForms: false,
    enablePrintAutoRotate: false,
  },
  isViewerEmbedded: (window.parent !== window),
  url: '',
  baseUrl: '',
  externalServices: DefaultExternalServices,
  _boundEvents: {},

  // Called once when the document is loaded.
  initialize(appConfig) {
    this.preferences = this.externalServices.createPreferences();

    configure(PDFJS);
    this.appConfig = appConfig;

    return this._readPreferences().then(() => {
      return this._initializeL10n();
    }).then(() => {
      return this._initializeViewerComponents();
    }).then(() => {
      // Bind the various event handlers *after* the viewer has been
      // initialized, to prevent errors if an event arrives too soon.
      this.bindEvents();
      this.bindWindowEvents();

      // We can start UI localization now.
      let appContainer = appConfig.appContainer || document.documentElement;
      this.l10n.translate(appContainer).then(() => {
        // Dispatch the 'localized' event on the `eventBus` once the viewer
        // has been fully initialized and translated.
        this.eventBus.dispatch('localized');
      });

      if (this.isViewerEmbedded && !PDFJS.isExternalLinkTargetSet()) {
        // Prevent external links from "replacing" the viewer,
        // when it's embedded in e.g. an iframe or an object.
        PDFJS.externalLinkTarget = PDFJS.LinkTarget.TOP;
      }

      this.initialized = true;
    });
  },

  /**
   * @private
   */
  _readPreferences() {
    let { preferences, viewerPrefs, } = this;

    return Promise.all([
      preferences.get('enableWebGL').then(function resolved(value) {
        PDFJS.disableWebGL = !value;
      }),
      preferences.get('sidebarViewOnLoad').then(function resolved(value) {
        viewerPrefs['sidebarViewOnLoad'] = value;
      }),
      preferences.get('pdfBugEnabled').then(function resolved(value) {
        viewerPrefs['pdfBugEnabled'] = value;
      }),
      preferences.get('showPreviousViewOnLoad').then(function resolved(value) {
        viewerPrefs['showPreviousViewOnLoad'] = value;
      }),
      preferences.get('defaultZoomValue').then(function resolved(value) {
        viewerPrefs['defaultZoomValue'] = value;
      }),
      preferences.get('enhanceTextSelection').then(function resolved(value) {
        viewerPrefs['enhanceTextSelection'] = value;
      }),
      preferences.get('disableTextLayer').then(function resolved(value) {
        if (PDFJS.disableTextLayer === true) {
          return;
        }
        PDFJS.disableTextLayer = value;
      }),
      preferences.get('disableRange').then(function resolved(value) {
        if (PDFJS.disableRange === true) {
          return;
        }
        PDFJS.disableRange = value;
      }),
      preferences.get('disableStream').then(function resolved(value) {
        if (PDFJS.disableStream === true) {
          return;
        }
        PDFJS.disableStream = value;
      }),
      preferences.get('disableAutoFetch').then(function resolved(value) {
        PDFJS.disableAutoFetch = value;
      }),
      preferences.get('disableFontFace').then(function resolved(value) {
        if (PDFJS.disableFontFace === true) {
          return;
        }
        PDFJS.disableFontFace = value;
      }),
      preferences.get('useOnlyCssZoom').then(function resolved(value) {
        PDFJS.useOnlyCssZoom = value;
      }),
      preferences.get('externalLinkTarget').then(function resolved(value) {
        if (PDFJS.isExternalLinkTargetSet()) {
          return;
        }
        PDFJS.externalLinkTarget = value;
      }),
      preferences.get('renderer').then(function resolved(value) {
        viewerPrefs['renderer'] = value;
      }),
      preferences.get('renderInteractiveForms').then(function resolved(value) {
        viewerPrefs['renderInteractiveForms'] = value;
      }),
      preferences.get('disablePageMode').then(function resolved(value) {
        viewerPrefs['disablePageMode'] = value;
      }),
      preferences.get('disablePageLabels').then(function resolved(value) {
        viewerPrefs['disablePageLabels'] = value;
      }),
      preferences.get('enablePrintAutoRotate').then(function resolved(value) {
        viewerPrefs['enablePrintAutoRotate'] = value;
      }),
    ]).catch(function(reason) { });
  },

  _initializeL10n() {
    // Locale can be changed only when special debugging flags is present in
    // the hash section of the URL, or development version of viewer is used.
    // It is not possible to change locale for Firefox extension builds.
    if (typeof PDFJSDev === 'undefined' || !PDFJSDev.test('PRODUCTION') ||
        (!PDFJSDev.test('FIREFOX || MOZCENTRAL') &&
         this.viewerPrefs['pdfBugEnabled'])) {
      let hash = document.location.hash.substring(1);
      let hashParams = parseQueryString(hash);
      if ('locale' in hashParams) {
        PDFJS.locale = hashParams['locale'];
      }
    }
    this.l10n = this.externalServices.createL10n();
    return this.l10n.getDirection().then((dir) => {
      document.getElementsByTagName('html')[0].dir = dir;
    });
  },

  /**
   * @private
   */
  _initializeViewerComponents() {
    let appConfig = this.appConfig;

    return new Promise((resolve, reject) => {
      this.overlayManager = new OverlayManager();

      let eventBus = appConfig.eventBus || getGlobalEventBus();
      this.eventBus = eventBus;

      let pdfRenderingQueue = new PDFRenderingQueue();
      pdfRenderingQueue.onIdle = this.cleanup.bind(this);
      this.pdfRenderingQueue = pdfRenderingQueue;

      let pdfLinkService = new PDFLinkService({
        eventBus,
      });
      this.pdfLinkService = pdfLinkService;

      let downloadManager = this.externalServices.createDownloadManager();
      this.downloadManager = downloadManager;

      let container = appConfig.mainContainer;
      let viewer = appConfig.viewerContainer;
      this.pdfViewer = new PDFViewer({
        container,
        viewer,
        eventBus,
        renderingQueue: pdfRenderingQueue,
        linkService: pdfLinkService,
        downloadManager,
        renderer: this.viewerPrefs['renderer'],
        l10n: this.l10n,
        enhanceTextSelection: this.viewerPrefs['enhanceTextSelection'],
        renderInteractiveForms: this.viewerPrefs['renderInteractiveForms'],
        enablePrintAutoRotate: this.viewerPrefs['enablePrintAutoRotate'],
      });
      pdfRenderingQueue.setViewer(this.pdfViewer);
      pdfLinkService.setViewer(this.pdfViewer);

      let thumbnailContainer = appConfig.sidebar.thumbnailView;
      this.pdfThumbnailViewer = new PDFThumbnailViewer({
        container: thumbnailContainer,
        renderingQueue: pdfRenderingQueue,
        linkService: pdfLinkService,
        l10n: this.l10n,
      });
      pdfRenderingQueue.setThumbnailViewer(this.pdfThumbnailViewer);

      this.pdfHistory = new PDFHistory({
        linkService: pdfLinkService,
        eventBus,
      });
      pdfLinkService.setHistory(this.pdfHistory);

      this.findController = new PDFFindController({
        pdfViewer: this.pdfViewer,
      });
      this.findController.onUpdateResultsCount = (matchCount) => {
        if (this.supportsIntegratedFind) {
          return;
        }
        this.findBar.updateResultsCount(matchCount);
      };
      this.findController.onUpdateState = (state, previous, matchCount) => {
        if (this.supportsIntegratedFind) {
          this.externalServices.updateFindControlState({
            result: state,
            findPrevious: previous,
          });
        } else {
          this.findBar.updateUIState(state, previous, matchCount);
        }
      };

      this.pdfViewer.setFindController(this.findController);

      // TODO: improve `PDFFindBar` constructor parameter passing
      let findBarConfig = Object.create(appConfig.findBar);
      findBarConfig.findController = this.findController;
      findBarConfig.eventBus = eventBus;
      this.findBar = new PDFFindBar(findBarConfig, this.l10n);

      this.pdfDocumentProperties =
        new PDFDocumentProperties(appConfig.documentProperties,
                                  this.overlayManager, this.l10n);

      this.pdfCursorTools = new PDFCursorTools({
        container,
        eventBus,
        preferences: this.preferences,
      });

      this.toolbar = new Toolbar(appConfig.toolbar, container, eventBus,
                                 this.l10n);

      this.secondaryToolbar =
        new SecondaryToolbar(appConfig.secondaryToolbar, container, eventBus);

      if (this.supportsFullscreen) {
        this.pdfPresentationMode = new PDFPresentationMode({
          container,
          viewer,
          pdfViewer: this.pdfViewer,
          eventBus,
          contextMenuItems: appConfig.fullscreen,
        });
      }

      this.passwordPrompt = new PasswordPrompt(appConfig.passwordOverlay,
                                               this.overlayManager, this.l10n);

      this.pdfOutlineViewer = new PDFOutlineViewer({
        container: appConfig.sidebar.outlineView,
        eventBus,
        linkService: pdfLinkService,
      });

      this.pdfAttachmentViewer = new PDFAttachmentViewer({
        container: appConfig.sidebar.attachmentsView,
        eventBus,
        downloadManager,
      });

      // TODO: improve `PDFSidebar` constructor parameter passing
      let sidebarConfig = Object.create(appConfig.sidebar);
      sidebarConfig.pdfViewer = this.pdfViewer;
      sidebarConfig.pdfThumbnailViewer = this.pdfThumbnailViewer;
      sidebarConfig.pdfOutlineViewer = this.pdfOutlineViewer;
      sidebarConfig.eventBus = eventBus;
      this.pdfSidebar = new PDFSidebar(sidebarConfig, this.l10n);
      this.pdfSidebar.onToggled = this.forceRendering.bind(this);

      resolve(undefined);
    });
  },

  run(config) {
    this.initialize(config).then(webViewerInitialized);
  },

  zoomIn(ticks) {
    let newScale = this.pdfViewer.currentScale;
    do {
      newScale = (newScale * DEFAULT_SCALE_DELTA).toFixed(2);
      newScale = Math.ceil(newScale * 10) / 10;
      newScale = Math.min(MAX_SCALE, newScale);
    } while (--ticks > 0 && newScale < MAX_SCALE);
    this.pdfViewer.currentScaleValue = newScale;
  },

  zoomOut(ticks) {
    let newScale = this.pdfViewer.currentScale;
    do {
      newScale = (newScale / DEFAULT_SCALE_DELTA).toFixed(2);
      newScale = Math.floor(newScale * 10) / 10;
      newScale = Math.max(MIN_SCALE, newScale);
    } while (--ticks > 0 && newScale > MIN_SCALE);
    this.pdfViewer.currentScaleValue = newScale;
  },

  get pagesCount() {
    return this.pdfDocument ? this.pdfDocument.numPages : 0;
  },

  get pageRotation() {
    return this.pdfViewer.pagesRotation;
  },

  set page(val) {
    this.pdfViewer.currentPageNumber = val;
  },

  get page() {
    return this.pdfViewer.currentPageNumber;
  },

  get printing() {
    return !!this.printService;
  },

  get supportsPrinting() {
    return PDFPrintServiceFactory.instance.supportsPrinting;
  },

  get supportsFullscreen() {
    let support;
    if (typeof PDFJSDev !== 'undefined' && PDFJSDev.test('MOZCENTRAL')) {
      support = document.fullscreenEnabled === true ||
                document.mozFullScreenEnabled === true;
    } else {
      let doc = document.documentElement;
      support = !!(doc.requestFullscreen || doc.mozRequestFullScreen ||
                   doc.webkitRequestFullScreen || doc.msRequestFullscreen);

      if (document.fullscreenEnabled === false ||
          document.mozFullScreenEnabled === false ||
          document.webkitFullscreenEnabled === false ||
          document.msFullscreenEnabled === false) {
        support = false;
      }
    }
    if (support && PDFJS.disableFullscreen === true) {
      support = false;
    }

    return shadow(this, 'supportsFullscreen', support);
  },

  get supportsIntegratedFind() {
    return this.externalServices.supportsIntegratedFind;
  },

  get supportsDocumentFonts() {
    return this.externalServices.supportsDocumentFonts;
  },

  get supportsDocumentColors() {
    return this.externalServices.supportsDocumentColors;
  },

  get loadingBar() {
    let bar = new ProgressBar('#loadingBar');
    return shadow(this, 'loadingBar', bar);
  },

  get supportedMouseWheelZoomModifierKeys() {
    return this.externalServices.supportedMouseWheelZoomModifierKeys;
  },

  initPassiveLoading() {
    if (typeof PDFJSDev === 'undefined' ||
        !PDFJSDev.test('FIREFOX || MOZCENTRAL || CHROME')) {
      throw new Error('Not implemented: initPassiveLoading');
    }
    this.externalServices.initPassiveLoading({
      onOpenWithTransport(url, length, transport) {
        PDFViewerApplication.open(url, { range: transport, });

        if (length) {
          PDFViewerApplication.pdfDocumentProperties.setFileSize(length);
        }
      },
      onOpenWithData(data) {
        PDFViewerApplication.open(data);
      },
      onOpenWithURL(url, length, originalURL) {
        let file = url, args = null;
        if (length !== undefined) {
          args = { length, };
        }
        if (originalURL !== undefined) {
          file = { file: url, originalURL, };
        }
        PDFViewerApplication.open(file, args);
      },
      onError(err) {
        PDFViewerApplication.l10n.get('loading_error', null,
            'An error occurred while loading the PDF.').then((msg) => {
          PDFViewerApplication.error(msg, err);
        });
      },
      onProgress(loaded, total) {
        PDFViewerApplication.progress(loaded / total);
      },
    });
  },

  setTitleUsingUrl(url) {
    this.url = url;
    this.baseUrl = url.split('#')[0];
    let title = getPDFFileNameFromURL(url, '');
    if (!title) {
      try {
        title = decodeURIComponent(getFilenameFromUrl(url)) || url;
      } catch (ex) {
        // decodeURIComponent may throw URIError,
        // fall back to using the unprocessed url in that case
        title = url;
      }
    }
    this.setTitle(title);
  },

  setTitle(title) {
    if (this.isViewerEmbedded) {
      // Embedded PDF viewers should not be changing their parent page's title.
      return;
    }
    document.title = title;
  },

  /**
   * Closes opened PDF document.
   * @returns {Promise} - Returns the promise, which is resolved when all
   *                      destruction is completed.
   */
  close() {
    let errorWrapper = this.appConfig.errorWrapper.container;
    errorWrapper.setAttribute('hidden', 'true');

    if (!this.pdfLoadingTask) {
      return Promise.resolve();
    }

    let promise = this.pdfLoadingTask.destroy();
    this.pdfLoadingTask = null;

    if (this.pdfDocument) {
      this.pdfDocument = null;

      this.pdfThumbnailViewer.setDocument(null);
      this.pdfViewer.setDocument(null);
      this.pdfLinkService.setDocument(null, null);
      this.pdfDocumentProperties.setDocument(null, null);
    }
    this.store = null;
    this.isInitialViewSet = false;
    this.downloadComplete = false;

    this.pdfSidebar.reset();
    this.pdfOutlineViewer.reset();
    this.pdfAttachmentViewer.reset();

    this.findController.reset();
    this.findBar.reset();
    this.toolbar.reset();
    this.secondaryToolbar.reset();

    if (typeof PDFBug !== 'undefined') {
      PDFBug.cleanup();
    }
    return promise;
  },

  /**
   * Opens PDF document specified by URL or array with additional arguments.
   * @param {string|TypedArray|ArrayBuffer} file - PDF location or binary data.
   * @param {Object} args - (optional) Additional arguments for the getDocument
   *                        call, e.g. HTTP headers ('httpHeaders') or
   *                        alternative data transport ('range').
   * @returns {Promise} - Returns the promise, which is resolved when document
   *                      is opened.
   */
  open(file, args) {
    if (this.pdfLoadingTask) {
      // We need to destroy already opened document.
      return this.close().then(() => {
        // Reload the preferences if a document was previously opened.
        this.preferences.reload();
        // ... and repeat the open() call.
        return this.open(file, args);
      });
    }

    let parameters = Object.create(null);
    if (typeof file === 'string') { // URL
      this.setTitleUsingUrl(file);
      parameters.url = file;
    } else if (file && 'byteLength' in file) { // ArrayBuffer
      parameters.data = file;
    } else if (file.url && file.originalUrl) {
      this.setTitleUsingUrl(file.originalUrl);
      parameters.url = file.url;
    }
    if (typeof PDFJSDev === 'undefined' || !PDFJSDev.test('PRODUCTION')) {
      parameters.docBaseUrl = document.URL.split('#')[0];
    } else if (typeof PDFJSDev !== 'undefined' &&
               PDFJSDev.test('FIREFOX || MOZCENTRAL || CHROME')) {
      parameters.docBaseUrl = this.baseUrl;
    }

    if (args) {
      for (let prop in args) {
        if (prop === 'length') {
          this.pdfDocumentProperties.setFileSize(args[prop]);
        }
        parameters[prop] = args[prop];
      }
    }

    let loadingTask = getDocument(parameters);
    this.pdfLoadingTask = loadingTask;

    loadingTask.onPassword = (updateCallback, reason) => {
      this.passwordPrompt.setUpdateCallback(updateCallback, reason);
      this.passwordPrompt.open();
    };

    loadingTask.onProgress = ({ loaded, total, }) => {
      this.progress(loaded / total);
    };

    // Listen for unsupported features to trigger the fallback UI.
    loadingTask.onUnsupportedFeature = this.fallback.bind(this);

    return loadingTask.promise.then((pdfDocument) => {
      this.load(pdfDocument);
    }, (exception) => {
      let message = exception && exception.message;
      let loadingErrorMessage;
      if (exception instanceof InvalidPDFException) {
        // change error message also for other builds
        loadingErrorMessage = this.l10n.get('invalid_file_error', null,
                                            'Invalid or corrupted PDF file.');
      } else if (exception instanceof MissingPDFException) {
        // special message for missing PDF's
        loadingErrorMessage = this.l10n.get('missing_file_error', null,
                                            'Missing PDF file.');
      } else if (exception instanceof UnexpectedResponseException) {
        loadingErrorMessage = this.l10n.get('unexpected_response_error', null,
                                            'Unexpected server response.');
      } else {
        loadingErrorMessage = this.l10n.get('loading_error', null,
          'An error occurred while loading the PDF.');
      }

      return loadingErrorMessage.then((msg) => {
        this.error(msg, { message, });
        throw new Error(msg);
      });
    });
  },

  download() {
    function downloadByUrl() {
      downloadManager.downloadUrl(url, filename);
    }

    let url = this.baseUrl;
    // Use this.url instead of this.baseUrl to perform filename detection based
    // on the reference fragment as ultimate fallback if needed.
    let filename = getPDFFileNameFromURL(this.url);
    let downloadManager = this.downloadManager;
    downloadManager.onerror = (err) => {
      // This error won't really be helpful because it's likely the
      // fallback won't work either (or is already open).
      this.error(`PDF failed to download: ${err}`);
    };

    // When the PDF document isn't ready, or the PDF file is still downloading,
    // simply download using the URL.
    if (!this.pdfDocument || !this.downloadComplete) {
      downloadByUrl();
      return;
    }

    this.pdfDocument.getData().then(function(data) {
      let blob = createBlob(data, 'application/pdf');
      downloadManager.download(blob, url, filename);
    }).catch(downloadByUrl); // Error occurred, try downloading with the URL.
  },

  fallback(featureId) {
    if (typeof PDFJSDev !== 'undefined' &&
        PDFJSDev.test('FIREFOX || MOZCENTRAL')) {
      // Only trigger the fallback once so we don't spam the user with messages
      // for one PDF.
      if (this.fellback) {
        return;
      }
      this.fellback = true;
      this.externalServices.fallback({
        featureId,
        url: this.baseUrl,
      }, function response(download) {
        if (!download) {
          return;
        }
        PDFViewerApplication.download();
      });
    }
  },

  /**
   * Show the error box.
   * @param {String} message A message that is human readable.
   * @param {Object} moreInfo (optional) Further information about the error
   *                            that is more technical.  Should have a 'message'
   *                            and optionally a 'stack' property.
   */
  error(message, moreInfo) {
    let moreInfoText = [this.l10n.get('error_version_info',
      { version: version || '?', build: build || '?', },
      'PDF.js v{{version}} (build: {{build}})')];
    if (moreInfo) {
      moreInfoText.push(
        this.l10n.get('error_message', { message: moreInfo.message, },
                      'Message: {{message}}'));
      if (moreInfo.stack) {
        moreInfoText.push(
          this.l10n.get('error_stack', { stack: moreInfo.stack, },
                        'Stack: {{stack}}'));
      } else {
        if (moreInfo.filename) {
          moreInfoText.push(
            this.l10n.get('error_file', { file: moreInfo.filename, },
                          'File: {{file}}'));
        }
        if (moreInfo.lineNumber) {
          moreInfoText.push(
            this.l10n.get('error_line', { line: moreInfo.lineNumber, },
                          'Line: {{line}}'));
        }
      }
    }

    if (typeof PDFJSDev === 'undefined' ||
        !PDFJSDev.test('FIREFOX || MOZCENTRAL')) {
      let errorWrapperConfig = this.appConfig.errorWrapper;
      let errorWrapper = errorWrapperConfig.container;
      errorWrapper.removeAttribute('hidden');

      let errorMessage = errorWrapperConfig.errorMessage;
      errorMessage.textContent = message;

      let closeButton = errorWrapperConfig.closeButton;
      closeButton.onclick = function() {
        errorWrapper.setAttribute('hidden', 'true');
      };

      let errorMoreInfo = errorWrapperConfig.errorMoreInfo;
      let moreInfoButton = errorWrapperConfig.moreInfoButton;
      let lessInfoButton = errorWrapperConfig.lessInfoButton;
      moreInfoButton.onclick = function() {
        errorMoreInfo.removeAttribute('hidden');
        moreInfoButton.setAttribute('hidden', 'true');
        lessInfoButton.removeAttribute('hidden');
        errorMoreInfo.style.height = errorMoreInfo.scrollHeight + 'px';
      };
      lessInfoButton.onclick = function() {
        errorMoreInfo.setAttribute('hidden', 'true');
        moreInfoButton.removeAttribute('hidden');
        lessInfoButton.setAttribute('hidden', 'true');
      };
      moreInfoButton.oncontextmenu = noContextMenuHandler;
      lessInfoButton.oncontextmenu = noContextMenuHandler;
      closeButton.oncontextmenu = noContextMenuHandler;
      moreInfoButton.removeAttribute('hidden');
      lessInfoButton.setAttribute('hidden', 'true');
      Promise.all(moreInfoText).then((parts) => {
        errorMoreInfo.value = parts.join('\n');
      });
    } else {
      Promise.all(moreInfoText).then((parts) => {
        console.error(message + '\n' + parts.join('\n'));
      });
      this.fallback();
    }
  },

  progress(level) {
    if (this.downloadComplete) {
      // Don't accidentally show the loading bar again when the entire file has
      // already been fetched (only an issue when disableAutoFetch is enabled).
      return;
    }
    let percent = Math.round(level * 100);
    // When we transition from full request to range requests, it's possible
    // that we discard some of the loaded data. This can cause the loading
    // bar to move backwards. So prevent this by only updating the bar if it
    // increases.
    if (percent > this.loadingBar.percent || isNaN(percent)) {
      this.loadingBar.percent = percent;

      // When disableAutoFetch is enabled, it's not uncommon for the entire file
      // to never be fetched (depends on e.g. the file structure). In this case
      // the loading bar will not be completely filled, nor will it be hidden.
      // To prevent displaying a partially filled loading bar permanently, we
      // hide it when no data has been loaded during a certain amount of time.
      if (PDFJS.disableAutoFetch && percent) {
        if (this.disableAutoFetchLoadingBarTimeout) {
          clearTimeout(this.disableAutoFetchLoadingBarTimeout);
          this.disableAutoFetchLoadingBarTimeout = null;
        }
        this.loadingBar.show();

        this.disableAutoFetchLoadingBarTimeout = setTimeout(() => {
          this.loadingBar.hide();
          this.disableAutoFetchLoadingBarTimeout = null;
        }, DISABLE_AUTO_FETCH_LOADING_BAR_TIMEOUT);
      }
    }
  },

  load(pdfDocument) {
    this.pdfDocument = pdfDocument;

    pdfDocument.getDownloadInfo().then(() => {
      this.downloadComplete = true;
      this.loadingBar.hide();

      firstPagePromise.then(() => {
        this.eventBus.dispatch('documentload', { source: this, });
      });
    });

    // Since the `setInitialView` call below depends on this being resolved,
    // fetch it early to avoid delaying initial rendering of the PDF document.
    let pageModePromise = pdfDocument.getPageMode().catch(
      function() { /* Avoid breaking initial rendering; ignoring errors. */ });

    this.toolbar.setPagesCount(pdfDocument.numPages, false);
    this.secondaryToolbar.setPagesCount(pdfDocument.numPages);

    let id = this.documentFingerprint = pdfDocument.fingerprint;
    let store = this.store = new ViewHistory(id);

    let baseDocumentUrl;
    if (typeof PDFJSDev === 'undefined' || PDFJSDev.test('GENERIC')) {
      baseDocumentUrl = null;
    } else if (PDFJSDev.test('FIREFOX || MOZCENTRAL')) {
      baseDocumentUrl = this.baseUrl;
    } else if (PDFJSDev.test('CHROME')) {
      baseDocumentUrl = location.href.split('#')[0];
    }
    this.pdfLinkService.setDocument(pdfDocument, baseDocumentUrl);
    this.pdfDocumentProperties.setDocument(pdfDocument, this.url);

    let pdfViewer = this.pdfViewer;
    pdfViewer.setDocument(pdfDocument);
    let firstPagePromise = pdfViewer.firstPagePromise;
    let pagesPromise = pdfViewer.pagesPromise;
    let onePageRendered = pdfViewer.onePageRendered;

    let pdfThumbnailViewer = this.pdfThumbnailViewer;
    pdfThumbnailViewer.setDocument(pdfDocument);

    firstPagePromise.then((pdfPage) => {
      this.loadingBar.setWidth(this.appConfig.viewerContainer);

      if (!PDFJS.disableHistory && !this.isViewerEmbedded) {
        // The browsing history is only enabled when the viewer is standalone,
        // i.e. not when it is embedded in a web page.
        let resetHistory = !this.viewerPrefs['showPreviousViewOnLoad'];
        this.pdfHistory.initialize(id, resetHistory);

        if (this.pdfHistory.initialBookmark) {
          this.initialBookmark = this.pdfHistory.initialBookmark;

          this.initialRotation = this.pdfHistory.initialRotation;
        }
      }

      let initialParams = {
        bookmark: null,
        hash: null,
      };
      let storePromise = store.getMultiple({
        exists: false,
        page: '1',
        zoom: DEFAULT_SCALE_VALUE,
        scrollLeft: '0',
        scrollTop: '0',
        rotation: null,
        sidebarView: SidebarView.NONE,
      }).catch(() => { /* Unable to read from storage; ignoring errors. */ });

      Promise.all([storePromise, pageModePromise]).then(
          ([values = {}, pageMode]) => {
        // Initialize the default values, from user preferences.
        let hash = this.viewerPrefs['defaultZoomValue'] ?
          ('zoom=' + this.viewerPrefs['defaultZoomValue']) : null;
        let rotation = null;
        let sidebarView = this.viewerPrefs['sidebarViewOnLoad'];

        if (values.exists && this.viewerPrefs['showPreviousViewOnLoad']) {
          hash = 'page=' + values.page +
            '&zoom=' + (this.viewerPrefs['defaultZoomValue'] || values.zoom) +
            ',' + values.scrollLeft + ',' + values.scrollTop;
          rotation = parseInt(values.rotation, 10);
          sidebarView = sidebarView || (values.sidebarView | 0);
        }
        if (pageMode && !this.viewerPrefs['disablePageMode']) {
          // Always let the user preference/history take precedence.
          sidebarView = sidebarView || apiPageModeToSidebarView(pageMode);
        }
        return {
          hash,
          rotation,
          sidebarView,
        };
      }).then(({ hash, rotation, sidebarView, }) => {
        initialParams.bookmark = this.initialBookmark;
        initialParams.hash = hash;

        this.setInitialView(hash, { rotation, sidebarView, });

        // Make all navigation keys work on document load,
        // unless the viewer is embedded in a web page.
        if (!this.isViewerEmbedded) {
          pdfViewer.focus();
        }
        return pagesPromise;
      }).then(() => {
        // For documents with different page sizes, once all pages are resolved,
        // ensure that the correct location becomes visible on load.
        if (!initialParams.bookmark && !initialParams.hash) {
          return;
        }
        if (pdfViewer.hasEqualPageSizes) {
          return;
        }
        this.initialBookmark = initialParams.bookmark;

        pdfViewer.currentScaleValue = pdfViewer.currentScaleValue;
        this.setInitialView(initialParams.hash);
      }).then(function() {
        // At this point, rendering of the initial page(s) should always have
        // started (and may even have completed).
        // To prevent any future issues, e.g. the document being completely
        // blank on load, always trigger rendering here.
        pdfViewer.update();
      });
    });

    pdfDocument.getPageLabels().then((labels) => {
      if (!labels || this.viewerPrefs['disablePageLabels']) {
        return;
      }
      let i = 0, numLabels = labels.length;
      if (numLabels !== this.pagesCount) {
        console.error('The number of Page Labels does not match ' +
                      'the number of pages in the document.');
        return;
      }
      // Ignore page labels that correspond to standard page numbering.
      while (i < numLabels && labels[i] === (i + 1).toString()) {
        i++;
      }
      if (i === numLabels) {
        return;
      }

      pdfViewer.setPageLabels(labels);
      pdfThumbnailViewer.setPageLabels(labels);

      // Changing toolbar page display to use labels and we need to set
      // the label of the current page.
      this.toolbar.setPagesCount(pdfDocument.numPages, true);
      this.toolbar.setPageNumber(pdfViewer.currentPageNumber,
                                 pdfViewer.currentPageLabel);
    });

    pagesPromise.then(() => {
      if (!this.supportsPrinting) {
        return;
      }
      pdfDocument.getJavaScript().then((javaScript) => {
<<<<<<< HEAD
        if (javaScript.length === 0) {
          return;
        }
        javaScript.some((js) => {
          if (!js) { // Don't warn/fallback for empty JavaScript actions.
            return false;
          }
          console.warn('Warning: JavaScript is not supported');
          this.fallback(UNSUPPORTED_FEATURES.javaScript);
          return true;
        });
=======
        if (!javaScript) {
          return;
        }
        console.warn('Warning: JavaScript is not supported');
        this.fallback(UNSUPPORTED_FEATURES.javaScript);
>>>>>>> 10fd590c

        // Hack to support auto printing.
        let regex = /\bprint\s*\(/;
        for (let i = 0, ii = javaScript.length; i < ii; i++) {
          let js = javaScript[i];
          if (js && regex.test(js)) {
            setTimeout(function() {
              window.print();
            });
            return;
          }
        }
      });
    });

    Promise.all([onePageRendered, animationStarted]).then(() => {
      pdfDocument.getOutline().then((outline) => {
        this.pdfOutlineViewer.render({ outline, });
      });
      pdfDocument.getAttachments().then((attachments) => {
        this.pdfAttachmentViewer.render({ attachments, });
      });
    });

    pdfDocument.getMetadata().then(({ info, metadata, }) => {
      this.documentInfo = info;
      this.metadata = metadata;

      // Provides some basic debug information
      console.log('PDF ' + pdfDocument.fingerprint + ' [' +
                  info.PDFFormatVersion + ' ' + (info.Producer || '-').trim() +
                  ' / ' + (info.Creator || '-').trim() + ']' +
                  ' (PDF.js: ' + (version || '-') +
                  (!PDFJS.disableWebGL ? ' [WebGL]' : '') + ')');

      let pdfTitle;
      if (metadata && metadata.has('dc:title')) {
        let title = metadata.get('dc:title');
        // Ghostscript sometimes return 'Untitled', sets the title to 'Untitled'
        if (title !== 'Untitled') {
          pdfTitle = title;
        }
      }

      if (!pdfTitle && info && info['Title']) {
        pdfTitle = info['Title'];
      }

      if (pdfTitle) {
        this.setTitle(pdfTitle + ' - ' + document.title);
      }

      if (info.IsAcroFormPresent) {
        console.warn('Warning: AcroForm/XFA is not supported');
        this.fallback(UNSUPPORTED_FEATURES.forms);
      }

      if (typeof PDFJSDev !== 'undefined' &&
          PDFJSDev.test('FIREFOX || MOZCENTRAL')) {
        let versionId = String(info.PDFFormatVersion).slice(-1) | 0;
        let generatorId = 0;
        const KNOWN_GENERATORS = [
          'acrobat distiller', 'acrobat pdfwriter', 'adobe livecycle',
          'adobe pdf library', 'adobe photoshop', 'ghostscript', 'tcpdf',
          'cairo', 'dvipdfm', 'dvips', 'pdftex', 'pdfkit', 'itext', 'prince',
          'quarkxpress', 'mac os x', 'microsoft', 'openoffice', 'oracle',
          'luradocument', 'pdf-xchange', 'antenna house', 'aspose.cells', 'fpdf'
        ];
        if (info.Producer) {
          KNOWN_GENERATORS.some(function (generator, s, i) {
            if (generator.indexOf(s) < 0) {
              return false;
            }
            generatorId = i + 1;
            return true;
          }.bind(null, info.Producer.toLowerCase()));
        }
        let formType = !info.IsAcroFormPresent ? null : info.IsXFAPresent ?
                      'xfa' : 'acroform';
        this.externalServices.reportTelemetry({
          type: 'documentInfo',
          version: versionId,
          generator: generatorId,
          formType,
        });
      }
    });
  },

  setInitialView(storedHash, { rotation, sidebarView, } = {}) {
    let setRotation = (angle) => {
      if (isValidRotation(angle)) {
        this.pdfViewer.pagesRotation = angle;
      }
    };
    this.isInitialViewSet = true;
    this.pdfSidebar.setInitialView(sidebarView);

    if (this.initialBookmark) {
      setRotation(this.initialRotation);
      delete this.initialRotation;

      this.pdfLinkService.setHash(this.initialBookmark);
      this.initialBookmark = null;
    } else if (storedHash) {
      setRotation(rotation);

      this.pdfLinkService.setHash(storedHash);
    }

    // Ensure that the correct page number is displayed in the UI,
    // even if the active page didn't change during document load.
    this.toolbar.setPageNumber(this.pdfViewer.currentPageNumber,
                               this.pdfViewer.currentPageLabel);
    this.secondaryToolbar.setPageNumber(this.pdfViewer.currentPageNumber);

    if (!this.pdfViewer.currentScaleValue) {
      // Scale was not initialized: invalid bookmark or scale was not specified.
      // Setting the default one.
      this.pdfViewer.currentScaleValue = DEFAULT_SCALE_VALUE;
    }
  },

  cleanup() {
    if (!this.pdfDocument) {
      return; // run cleanup when document is loaded
    }
    this.pdfViewer.cleanup();
    this.pdfThumbnailViewer.cleanup();

    // We don't want to remove fonts used by active page SVGs.
    if (this.pdfViewer.renderer !== RendererType.SVG) {
      this.pdfDocument.cleanup();
    }
  },

  forceRendering() {
    this.pdfRenderingQueue.printing = this.printing;
    this.pdfRenderingQueue.isThumbnailViewEnabled =
      this.pdfSidebar.isThumbnailViewVisible;
    this.pdfRenderingQueue.renderHighestPriority();
  },

  beforePrint() {
    if (this.printService) {
      // There is no way to suppress beforePrint/afterPrint events,
      // but PDFPrintService may generate double events -- this will ignore
      // the second event that will be coming from native window.print().
      return;
    }

    if (!this.supportsPrinting) {
      this.l10n.get('printing_not_supported', null,
                    'Warning: Printing is not fully supported by ' +
                    'this browser.').then((printMessage) => {
        this.error(printMessage);
      });
      return;
    }

    // The beforePrint is a sync method and we need to know layout before
    // returning from this method. Ensure that we can get sizes of the pages.
    if (!this.pdfViewer.pageViewsReady) {
      this.l10n.get('printing_not_ready', null,
                    'Warning: The PDF is not fully loaded for printing.').
          then((notReadyMessage) => {
        window.alert(notReadyMessage);
      });
      return;
    }

    let pagesOverview = this.pdfViewer.getPagesOverview();
    let printContainer = this.appConfig.printContainer;
    let printService = PDFPrintServiceFactory.instance.createPrintService(
      this.pdfDocument, pagesOverview, printContainer, this.l10n);
    this.printService = printService;
    this.forceRendering();

    printService.layout();

    if (typeof PDFJSDev !== 'undefined' &&
        PDFJSDev.test('FIREFOX || MOZCENTRAL')) {
      this.externalServices.reportTelemetry({
        type: 'print',
      });
    }
  },

  afterPrint: function pdfViewSetupAfterPrint() {
    if (this.printService) {
      this.printService.destroy();
      this.printService = null;
    }
    this.forceRendering();
  },

  rotatePages(delta) {
    if (!this.pdfDocument) {
      return;
    }
    let newRotation = (this.pdfViewer.pagesRotation + 360 + delta) % 360;
    this.pdfViewer.pagesRotation = newRotation;
    // Note that the thumbnail viewer is updated, and rendering is triggered,
    // in the 'rotationchanging' event handler.
  },

  requestPresentationMode() {
    if (!this.pdfPresentationMode) {
      return;
    }
    this.pdfPresentationMode.request();
  },

  bindEvents() {
    let { eventBus, _boundEvents, } = this;

    _boundEvents.beforePrint = this.beforePrint.bind(this);
    _boundEvents.afterPrint = this.afterPrint.bind(this);

    eventBus.on('resize', webViewerResize);
    eventBus.on('hashchange', webViewerHashchange);
    eventBus.on('beforeprint', _boundEvents.beforePrint);
    eventBus.on('afterprint', _boundEvents.afterPrint);
    eventBus.on('pagerendered', webViewerPageRendered);
    eventBus.on('textlayerrendered', webViewerTextLayerRendered);
    eventBus.on('updateviewarea', webViewerUpdateViewarea);
    eventBus.on('pagechanging', webViewerPageChanging);
    eventBus.on('scalechanging', webViewerScaleChanging);
    eventBus.on('rotationchanging', webViewerRotationChanging);
    eventBus.on('sidebarviewchanged', webViewerSidebarViewChanged);
    eventBus.on('pagemode', webViewerPageMode);
    eventBus.on('namedaction', webViewerNamedAction);
    eventBus.on('presentationmodechanged', webViewerPresentationModeChanged);
    eventBus.on('presentationmode', webViewerPresentationMode);
    eventBus.on('openfile', webViewerOpenFile);
    eventBus.on('print', webViewerPrint);
    eventBus.on('download', webViewerDownload);
    eventBus.on('firstpage', webViewerFirstPage);
    eventBus.on('lastpage', webViewerLastPage);
    eventBus.on('nextpage', webViewerNextPage);
    eventBus.on('previouspage', webViewerPreviousPage);
    eventBus.on('zoomin', webViewerZoomIn);
    eventBus.on('zoomout', webViewerZoomOut);
    eventBus.on('pagenumberchanged', webViewerPageNumberChanged);
    eventBus.on('scalechanged', webViewerScaleChanged);
    eventBus.on('rotatecw', webViewerRotateCw);
    eventBus.on('rotateccw', webViewerRotateCcw);
    eventBus.on('documentproperties', webViewerDocumentProperties);
    eventBus.on('find', webViewerFind);
    eventBus.on('findfromurlhash', webViewerFindFromUrlHash);
    if (typeof PDFJSDev === 'undefined' || PDFJSDev.test('GENERIC')) {
      eventBus.on('fileinputchange', webViewerFileInputChange);
    }
  },

  bindWindowEvents() {
    let { eventBus, _boundEvents, } = this;

    _boundEvents.windowResize = () => {
      eventBus.dispatch('resize');
    };
    _boundEvents.windowHashChange = () => {
      eventBus.dispatch('hashchange', {
        hash: document.location.hash.substring(1),
      });
    };
    _boundEvents.windowBeforePrint = () => {
      eventBus.dispatch('beforeprint');
    };
    _boundEvents.windowAfterPrint = () => {
      eventBus.dispatch('afterprint');
    };

    window.addEventListener('wheel', webViewerWheel);
    window.addEventListener('click', webViewerClick);
    window.addEventListener('keydown', webViewerKeyDown);
    window.addEventListener('resize', _boundEvents.windowResize);
    window.addEventListener('hashchange', _boundEvents.windowHashChange);
    window.addEventListener('beforeprint', _boundEvents.windowBeforePrint);
    window.addEventListener('afterprint', _boundEvents.windowAfterPrint);
  },

  unbindEvents() {
    let { eventBus, _boundEvents, } = this;

    eventBus.off('resize', webViewerResize);
    eventBus.off('hashchange', webViewerHashchange);
    eventBus.off('beforeprint', _boundEvents.beforePrint);
    eventBus.off('afterprint', _boundEvents.afterPrint);
    eventBus.off('pagerendered', webViewerPageRendered);
    eventBus.off('textlayerrendered', webViewerTextLayerRendered);
    eventBus.off('updateviewarea', webViewerUpdateViewarea);
    eventBus.off('pagechanging', webViewerPageChanging);
    eventBus.off('scalechanging', webViewerScaleChanging);
    eventBus.off('rotationchanging', webViewerRotationChanging);
    eventBus.off('sidebarviewchanged', webViewerSidebarViewChanged);
    eventBus.off('pagemode', webViewerPageMode);
    eventBus.off('namedaction', webViewerNamedAction);
    eventBus.off('presentationmodechanged', webViewerPresentationModeChanged);
    eventBus.off('presentationmode', webViewerPresentationMode);
    eventBus.off('openfile', webViewerOpenFile);
    eventBus.off('print', webViewerPrint);
    eventBus.off('download', webViewerDownload);
    eventBus.off('firstpage', webViewerFirstPage);
    eventBus.off('lastpage', webViewerLastPage);
    eventBus.off('nextpage', webViewerNextPage);
    eventBus.off('previouspage', webViewerPreviousPage);
    eventBus.off('zoomin', webViewerZoomIn);
    eventBus.off('zoomout', webViewerZoomOut);
    eventBus.off('pagenumberchanged', webViewerPageNumberChanged);
    eventBus.off('scalechanged', webViewerScaleChanged);
    eventBus.off('rotatecw', webViewerRotateCw);
    eventBus.off('rotateccw', webViewerRotateCcw);
    eventBus.off('documentproperties', webViewerDocumentProperties);
    eventBus.off('find', webViewerFind);
    eventBus.off('findfromurlhash', webViewerFindFromUrlHash);
    if (typeof PDFJSDev === 'undefined' || PDFJSDev.test('GENERIC')) {
      eventBus.off('fileinputchange', webViewerFileInputChange);
    }

    _boundEvents.beforePrint = null;
    _boundEvents.afterPrint = null;
  },

  unbindWindowEvents() {
    let { _boundEvents, } = this;

    window.removeEventListener('wheel', webViewerWheel);
    window.removeEventListener('click', webViewerClick);
    window.removeEventListener('keydown', webViewerKeyDown);
    window.removeEventListener('resize', _boundEvents.windowResize);
    window.removeEventListener('hashchange', _boundEvents.windowHashChange);
    window.removeEventListener('beforeprint', _boundEvents.windowBeforePrint);
    window.removeEventListener('afterprint', _boundEvents.windowAfterPrint);

    _boundEvents.windowResize = null;
    _boundEvents.windowHashChange = null;
    _boundEvents.windowBeforePrint = null;
    _boundEvents.windowAfterPrint = null;
  },
};

let validateFileURL;
if (typeof PDFJSDev === 'undefined' || PDFJSDev.test('GENERIC')) {
  const HOSTED_VIEWER_ORIGINS = ['null',
    'http://mozilla.github.io', 'https://mozilla.github.io'];
  validateFileURL = function validateFileURL(file) {
    if (file === undefined) {
      return;
    }
    try {
      let viewerOrigin = new URL(window.location.href).origin || 'null';
      if (HOSTED_VIEWER_ORIGINS.indexOf(viewerOrigin) >= 0) {
        // Hosted or local viewer, allow for any file locations
        return;
      }
      let fileOrigin = new URL(file, window.location.href).origin;
      // Removing of the following line will not guarantee that the viewer will
      // start accepting URLs from foreign origin -- CORS headers on the remote
      // server must be properly configured.
      if (fileOrigin !== viewerOrigin) {
        throw new Error('file origin does not match viewer\'s');
      }
    } catch (ex) {
      let message = ex && ex.message;
      PDFViewerApplication.l10n.get('loading_error', null,
          'An error occurred while loading the PDF.').
          then((loadingErrorMessage) => {
        PDFViewerApplication.error(loadingErrorMessage, { message, });
      });
      throw ex;
    }
  };
}

function loadAndEnablePDFBug(enabledTabs) {
  return new Promise(function (resolve, reject) {
    let appConfig = PDFViewerApplication.appConfig;
    let script = document.createElement('script');
    script.src = appConfig.debuggerScriptPath;
    script.onload = function () {
      PDFBug.enable(enabledTabs);
      PDFBug.init({
        PDFJS,
        OPS,
      }, appConfig.mainContainer);
      resolve();
    };
    script.onerror = function () {
      reject(new Error('Cannot load debugger at ' + script.src));
    };
    (document.getElementsByTagName('head')[0] || document.body).
      appendChild(script);
  });
}

function webViewerInitialized() {
  let appConfig = PDFViewerApplication.appConfig;
  let file;
  if (typeof PDFJSDev === 'undefined' || PDFJSDev.test('GENERIC')) {
    let queryString = document.location.search.substring(1);
    let params = parseQueryString(queryString);
    file = 'file' in params ? params.file : appConfig.defaultUrl;
    validateFileURL(file);
  } else if (PDFJSDev.test('FIREFOX || MOZCENTRAL')) {
    file = window.location.href.split('#')[0];
  } else if (PDFJSDev.test('CHROME')) {
    file = appConfig.defaultUrl;
  }

  let waitForBeforeOpening = [];
  if (typeof PDFJSDev === 'undefined' || PDFJSDev.test('GENERIC')) {
    let fileInput = document.createElement('input');
    fileInput.id = appConfig.openFileInputName;
    fileInput.className = 'fileInput';
    fileInput.setAttribute('type', 'file');
    fileInput.oncontextmenu = noContextMenuHandler;
    document.body.appendChild(fileInput);

    if (!window.File || !window.FileReader ||
        !window.FileList || !window.Blob) {
      appConfig.toolbar.openFile.setAttribute('hidden', 'true');
      appConfig.secondaryToolbar.openFileButton.setAttribute('hidden', 'true');
    } else {
      fileInput.value = null;
    }

    fileInput.addEventListener('change', function(evt) {
      let files = evt.target.files;
      if (!files || files.length === 0) {
        return;
      }
      PDFViewerApplication.eventBus.dispatch('fileinputchange', {
        fileInput: evt.target,
      });
    });
  } else {
    appConfig.toolbar.openFile.setAttribute('hidden', 'true');
    appConfig.secondaryToolbar.openFileButton.setAttribute('hidden', 'true');
  }

  if ((typeof PDFJSDev === 'undefined' || !PDFJSDev.test('PRODUCTION')) ||
      PDFViewerApplication.viewerPrefs['pdfBugEnabled']) {
    // Special debugging flags in the hash section of the URL.
    let hash = document.location.hash.substring(1);
    let hashParams = parseQueryString(hash);

    if ('disableworker' in hashParams) {
      PDFJS.disableWorker = (hashParams['disableworker'] === 'true');
    }
    if ('disablerange' in hashParams) {
      PDFJS.disableRange = (hashParams['disablerange'] === 'true');
    }
    if ('disablestream' in hashParams) {
      PDFJS.disableStream = (hashParams['disablestream'] === 'true');
    }
    if ('disableautofetch' in hashParams) {
      PDFJS.disableAutoFetch = (hashParams['disableautofetch'] === 'true');
    }
    if ('disablefontface' in hashParams) {
      PDFJS.disableFontFace = (hashParams['disablefontface'] === 'true');
    }
    if ('disablehistory' in hashParams) {
      PDFJS.disableHistory = (hashParams['disablehistory'] === 'true');
    }
    if ('webgl' in hashParams) {
      PDFJS.disableWebGL = (hashParams['webgl'] !== 'true');
    }
    if ('useonlycsszoom' in hashParams) {
      PDFJS.useOnlyCssZoom = (hashParams['useonlycsszoom'] === 'true');
    }
    if ('verbosity' in hashParams) {
      PDFJS.verbosity = hashParams['verbosity'] | 0;
    }
    if ('ignorecurrentpositiononzoom' in hashParams) {
      PDFJS.ignoreCurrentPositionOnZoom =
        (hashParams['ignorecurrentpositiononzoom'] === 'true');
    }
    if (typeof PDFJSDev === 'undefined' || !PDFJSDev.test('PRODUCTION')) {
      if ('disablebcmaps' in hashParams && hashParams['disablebcmaps']) {
        PDFJS.cMapUrl = '../external/cmaps/';
        PDFJS.cMapPacked = false;
      }
    }
    if ('textlayer' in hashParams) {
      switch (hashParams['textlayer']) {
        case 'off':
          PDFJS.disableTextLayer = true;
          break;
        case 'visible':
        case 'shadow':
        case 'hover':
          let viewer = appConfig.viewerContainer;
          viewer.classList.add('textLayer-' + hashParams['textlayer']);
          break;
      }
    }
    if ('pdfbug' in hashParams) {
      PDFJS.pdfBug = true;
      let pdfBug = hashParams['pdfbug'];
      let enabled = pdfBug.split(',');
      waitForBeforeOpening.push(loadAndEnablePDFBug(enabled));
    }
  }

  if (typeof PDFJSDev !== 'undefined' &&
      PDFJSDev.test('FIREFOX || MOZCENTRAL') &&
      !PDFViewerApplication.supportsDocumentFonts) {
    PDFJS.disableFontFace = true;
    PDFViewerApplication.l10n.get('web_fonts_disabled', null,
      'Web fonts are disabled: unable to use embedded PDF fonts.').
        then((msg) => {
      console.warn(msg);
    });
  }

  if (!PDFViewerApplication.supportsPrinting) {
    appConfig.toolbar.print.classList.add('hidden');
    appConfig.secondaryToolbar.printButton.classList.add('hidden');
  }

  if (!PDFViewerApplication.supportsFullscreen) {
    appConfig.toolbar.presentationModeButton.classList.add('hidden');
    appConfig.secondaryToolbar.presentationModeButton.classList.add('hidden');
  }

  if (PDFViewerApplication.supportsIntegratedFind) {
    appConfig.toolbar.viewFind.classList.add('hidden');
  }

  appConfig.sidebar.mainContainer.addEventListener('transitionend',
    function(evt) {
      if (evt.target === /* mainContainer */ this) {
        PDFViewerApplication.eventBus.dispatch('resize');
      }
    }, true);

  appConfig.sidebar.toggleButton.addEventListener('click', function() {
    PDFViewerApplication.pdfSidebar.toggle();
  });

  Promise.all(waitForBeforeOpening).then(function () {
    webViewerOpenFileViaURL(file);
  }).catch(function (reason) {
    PDFViewerApplication.l10n.get('loading_error', null,
        'An error occurred while opening.').then((msg) => {
      PDFViewerApplication.error(msg, reason);
    });
  });
}

let webViewerOpenFileViaURL;
if (typeof PDFJSDev === 'undefined' || PDFJSDev.test('GENERIC')) {
  webViewerOpenFileViaURL = function webViewerOpenFileViaURL(file) {
    if (file && file.lastIndexOf('file:', 0) === 0) {
      // file:-scheme. Load the contents in the main thread because QtWebKit
      // cannot load file:-URLs in a Web Worker. file:-URLs are usually loaded
      // very quickly, so there is no need to set up progress event listeners.
      PDFViewerApplication.setTitleUsingUrl(file);
      let xhr = new XMLHttpRequest();
      xhr.onload = function() {
        PDFViewerApplication.open(new Uint8Array(xhr.response));
      };
      try {
        xhr.open('GET', file);
        xhr.responseType = 'arraybuffer';
        xhr.send();
      } catch (ex) {
        PDFViewerApplication.l10n.get('loading_error', null,
            'An error occurred while loading the PDF.').then((msg) => {
          PDFViewerApplication.error(msg, ex);
        });
      }
      return;
    }

    if (file) {
      PDFViewerApplication.open(file);
    }
  };
} else if (PDFJSDev.test('FIREFOX || MOZCENTRAL || CHROME')) {
  webViewerOpenFileViaURL = function webViewerOpenFileViaURL(file) {
    PDFViewerApplication.setTitleUsingUrl(file);
    PDFViewerApplication.initPassiveLoading();
  };
} else {
  webViewerOpenFileViaURL = function webViewerOpenFileURL(file) {
    if (file) {
      throw new Error('Not implemented: webViewerOpenFileURL');
    }
  };
}

function webViewerPageRendered(evt) {
  let pageNumber = evt.pageNumber;
  let pageIndex = pageNumber - 1;
  let pageView = PDFViewerApplication.pdfViewer.getPageView(pageIndex);

  // If the page is still visible when it has finished rendering,
  // ensure that the page number input loading indicator is hidden.
  if (pageNumber === PDFViewerApplication.page) {
    PDFViewerApplication.toolbar.updateLoadingIndicatorState(false);
  }

  // Prevent errors in the edge-case where the PDF document is removed *before*
  // the 'pagerendered' event handler is invoked.
  if (!pageView) {
    return;
  }

  // Use the rendered page to set the corresponding thumbnail image.
  if (PDFViewerApplication.pdfSidebar.isThumbnailViewVisible) {
    let thumbnailView = PDFViewerApplication.pdfThumbnailViewer.
                        getThumbnail(pageIndex);
    thumbnailView.setImage(pageView);
  }

  if (PDFJS.pdfBug && Stats.enabled && pageView.stats) {
    Stats.add(pageNumber, pageView.stats);
  }

  if (pageView.error) {
    PDFViewerApplication.l10n.get('rendering_error', null,
        'An error occurred while rendering the page.').then((msg) => {
      PDFViewerApplication.error(msg, pageView.error);
    });
  }

  if (typeof PDFJSDev !== 'undefined' &&
      PDFJSDev.test('FIREFOX || MOZCENTRAL')) {
    PDFViewerApplication.externalServices.reportTelemetry({
      type: 'pageInfo',
    });
    // It is a good time to report stream and font types.
    PDFViewerApplication.pdfDocument.getStats().then(function (stats) {
      PDFViewerApplication.externalServices.reportTelemetry({
        type: 'documentStats',
        stats,
      });
    });
  }
}

function webViewerTextLayerRendered(evt) {
  if (typeof PDFJSDev !== 'undefined' &&
      PDFJSDev.test('FIREFOX || MOZCENTRAL') &&
      evt.numTextDivs > 0 && !PDFViewerApplication.supportsDocumentColors) {
    PDFViewerApplication.l10n.get('document_colors_not_allowed', null,
      'PDF documents are not allowed to use their own colors: ' +
      '\'Allow pages to choose their own colors\' ' +
      'is deactivated in the browser.').
        then((msg) => {
      console.error(msg);
    });
    PDFViewerApplication.fallback();
  }
}

function webViewerPageMode(evt) {
  // Handle the 'pagemode' hash parameter, see also `PDFLinkService_setHash`.
  let mode = evt.mode, view;
  switch (mode) {
    case 'thumbs':
      view = SidebarView.THUMBS;
      break;
    case 'bookmarks':
    case 'outline':
      view = SidebarView.OUTLINE;
      break;
    case 'attachments':
      view = SidebarView.ATTACHMENTS;
      break;
    case 'none':
      view = SidebarView.NONE;
      break;
    default:
      console.error('Invalid "pagemode" hash parameter: ' + mode);
      return;
  }
  PDFViewerApplication.pdfSidebar.switchView(view, /* forceOpen = */ true);
}

function webViewerNamedAction(evt) {
  // Processing couple of named actions that might be useful.
  // See also PDFLinkService.executeNamedAction
  let action = evt.action;
  switch (action) {
    case 'GoToPage':
      PDFViewerApplication.appConfig.toolbar.pageNumber.select();
      break;

    case 'Find':
      if (!PDFViewerApplication.supportsIntegratedFind) {
        PDFViewerApplication.findBar.toggle();
      }
      break;
  }
}

function webViewerPresentationModeChanged(evt) {
  let { active, switchInProgress, } = evt;
  PDFViewerApplication.pdfViewer.presentationModeState =
    switchInProgress ? PresentationModeState.CHANGING :
    active ? PresentationModeState.FULLSCREEN : PresentationModeState.NORMAL;
}

function webViewerSidebarViewChanged(evt) {
  PDFViewerApplication.pdfRenderingQueue.isThumbnailViewEnabled =
    PDFViewerApplication.pdfSidebar.isThumbnailViewVisible;

  let store = PDFViewerApplication.store;
  if (store && PDFViewerApplication.isInitialViewSet) {
    // Only update the storage when the document has been loaded *and* rendered.
    store.set('sidebarView', evt.view).catch(function() { });
  }
}

function webViewerUpdateViewarea(evt) {
  let location = evt.location, store = PDFViewerApplication.store;

  if (store && PDFViewerApplication.isInitialViewSet) {
    store.setMultiple({
      'exists': true,
      'page': location.pageNumber,
      'zoom': location.scale,
      'scrollLeft': location.left,
      'scrollTop': location.top,
      'rotation': location.rotation,
    }).catch(function() { /* unable to write to storage */ });
  }
  let href =
    PDFViewerApplication.pdfLinkService.getAnchorUrl(location.pdfOpenParams);
  PDFViewerApplication.appConfig.toolbar.viewBookmark.href = href;
  PDFViewerApplication.appConfig.secondaryToolbar.viewBookmarkButton.href =
    href;

  // Show/hide the loading indicator in the page number input element.
  let currentPage =
    PDFViewerApplication.pdfViewer.getPageView(PDFViewerApplication.page - 1);
  let loading = currentPage.renderingState !== RenderingStates.FINISHED;
  PDFViewerApplication.toolbar.updateLoadingIndicatorState(loading);
}

function webViewerResize() {
  let { pdfDocument, pdfViewer, } = PDFViewerApplication;
  if (!pdfDocument) {
    return;
  }
  let currentScaleValue = pdfViewer.currentScaleValue;
  if (currentScaleValue === 'auto' ||
      currentScaleValue === 'page-fit' ||
      currentScaleValue === 'page-width') {
    // Note: the scale is constant for 'page-actual'.
    pdfViewer.currentScaleValue = currentScaleValue;
  }
  pdfViewer.update();
}

function webViewerHashchange(evt) {
  let hash = evt.hash;
  if (!hash) {
    return;
  }
  if (!PDFViewerApplication.isInitialViewSet) {
    PDFViewerApplication.initialBookmark = hash;
  } else if (!PDFViewerApplication.pdfHistory.popStateInProgress) {
    PDFViewerApplication.pdfLinkService.setHash(hash);
  }
}

let webViewerFileInputChange;
if (typeof PDFJSDev === 'undefined' || PDFJSDev.test('GENERIC')) {
  webViewerFileInputChange = function webViewerFileInputChange(evt) {
    let file = evt.fileInput.files[0];

    if (!PDFJS.disableCreateObjectURL && URL.createObjectURL) {
      PDFViewerApplication.open(URL.createObjectURL(file));
    } else {
      // Read the local file into a Uint8Array.
      let fileReader = new FileReader();
      fileReader.onload = function webViewerChangeFileReaderOnload(evt) {
        let buffer = evt.target.result;
        PDFViewerApplication.open(new Uint8Array(buffer));
      };
      fileReader.readAsArrayBuffer(file);
    }

    PDFViewerApplication.setTitleUsingUrl(file.name);

    // URL does not reflect proper document location - hiding some icons.
    let appConfig = PDFViewerApplication.appConfig;
    appConfig.toolbar.viewBookmark.setAttribute('hidden', 'true');
    appConfig.secondaryToolbar.viewBookmarkButton.setAttribute('hidden',
                                                               'true');
    appConfig.toolbar.download.setAttribute('hidden', 'true');
    appConfig.secondaryToolbar.downloadButton.setAttribute('hidden', 'true');
  };
}

function webViewerPresentationMode() {
  PDFViewerApplication.requestPresentationMode();
}
function webViewerOpenFile() {
  if (typeof PDFJSDev === 'undefined' || PDFJSDev.test('GENERIC')) {
    let openFileInputName = PDFViewerApplication.appConfig.openFileInputName;
    document.getElementById(openFileInputName).click();
  }
}
function webViewerPrint() {
  window.print();
}
function webViewerDownload() {
  PDFViewerApplication.download();
}
function webViewerFirstPage() {
  if (PDFViewerApplication.pdfDocument) {
    PDFViewerApplication.page = 1;
  }
}
function webViewerLastPage() {
  if (PDFViewerApplication.pdfDocument) {
    PDFViewerApplication.page = PDFViewerApplication.pagesCount;
  }
}
function webViewerNextPage() {
  PDFViewerApplication.page++;
}
function webViewerPreviousPage() {
  PDFViewerApplication.page--;
}
function webViewerZoomIn() {
  PDFViewerApplication.zoomIn();
}
function webViewerZoomOut() {
  PDFViewerApplication.zoomOut();
}
function webViewerPageNumberChanged(evt) {
  let pdfViewer = PDFViewerApplication.pdfViewer;
  pdfViewer.currentPageLabel = evt.value;

  // Ensure that the page number input displays the correct value, even if the
  // value entered by the user was invalid (e.g. a floating point number).
  if (evt.value !== pdfViewer.currentPageNumber.toString() &&
      evt.value !== pdfViewer.currentPageLabel) {
    PDFViewerApplication.toolbar.setPageNumber(
      pdfViewer.currentPageNumber, pdfViewer.currentPageLabel);
  }
}
function webViewerScaleChanged(evt) {
  PDFViewerApplication.pdfViewer.currentScaleValue = evt.value;
}
function webViewerRotateCw() {
  PDFViewerApplication.rotatePages(90);
}
function webViewerRotateCcw() {
  PDFViewerApplication.rotatePages(-90);
}
function webViewerDocumentProperties() {
  PDFViewerApplication.pdfDocumentProperties.open();
}

function webViewerFind(evt) {
  PDFViewerApplication.findController.executeCommand('find' + evt.type, {
    query: evt.query,
    phraseSearch: evt.phraseSearch,
    caseSensitive: evt.caseSensitive,
    highlightAll: evt.highlightAll,
    findPrevious: evt.findPrevious,
  });
}

function webViewerFindFromUrlHash(evt) {
  PDFViewerApplication.findController.executeCommand('find', {
    query: evt.query,
    phraseSearch: evt.phraseSearch,
    caseSensitive: false,
    highlightAll: true,
    findPrevious: false,
  });
}

function webViewerScaleChanging(evt) {
  PDFViewerApplication.toolbar.setPageScale(evt.presetValue, evt.scale);

  PDFViewerApplication.pdfViewer.update();
}

function webViewerRotationChanging(evt) {
  PDFViewerApplication.pdfThumbnailViewer.pagesRotation = evt.pagesRotation;

  PDFViewerApplication.forceRendering();
  // Ensure that the active page doesn't change during rotation.
  PDFViewerApplication.pdfViewer.currentPageNumber = evt.pageNumber;
}

function webViewerPageChanging(evt) {
  let page = evt.pageNumber;

  PDFViewerApplication.toolbar.setPageNumber(page, evt.pageLabel || null);
  PDFViewerApplication.secondaryToolbar.setPageNumber(page);

  if (PDFViewerApplication.pdfSidebar.isThumbnailViewVisible) {
    PDFViewerApplication.pdfThumbnailViewer.scrollThumbnailIntoView(page);
  }

  // we need to update stats
  if (PDFJS.pdfBug && Stats.enabled) {
    let pageView = PDFViewerApplication.pdfViewer.getPageView(page - 1);
    if (pageView.stats) {
      Stats.add(page, pageView.stats);
    }
  }
}

let zoomDisabled = false, zoomDisabledTimeout;
function webViewerWheel(evt) {
  let pdfViewer = PDFViewerApplication.pdfViewer;
  if (pdfViewer.isInPresentationMode) {
    return;
  }

  if (evt.ctrlKey || evt.metaKey) {
    let support = PDFViewerApplication.supportedMouseWheelZoomModifierKeys;
    if ((evt.ctrlKey && !support.ctrlKey) ||
        (evt.metaKey && !support.metaKey)) {
      return;
    }
    // Only zoom the pages, not the entire viewer.
    evt.preventDefault();
    // NOTE: this check must be placed *after* preventDefault.
    if (zoomDisabled) {
      return;
    }

    let previousScale = pdfViewer.currentScale;

    let delta = normalizeWheelEventDelta(evt);

    const MOUSE_WHEEL_DELTA_PER_PAGE_SCALE = 3.0;
    let ticks = delta * MOUSE_WHEEL_DELTA_PER_PAGE_SCALE;
    if (ticks < 0) {
      PDFViewerApplication.zoomOut(-ticks);
    } else {
      PDFViewerApplication.zoomIn(ticks);
    }

    let currentScale = pdfViewer.currentScale;
    if (previousScale !== currentScale) {
      // After scaling the page via zoomIn/zoomOut, the position of the upper-
      // left corner is restored. When the mouse wheel is used, the position
      // under the cursor should be restored instead.
      let scaleCorrectionFactor = currentScale / previousScale - 1;
      let rect = pdfViewer.container.getBoundingClientRect();
      let dx = evt.clientX - rect.left;
      let dy = evt.clientY - rect.top;
      pdfViewer.container.scrollLeft += dx * scaleCorrectionFactor;
      pdfViewer.container.scrollTop += dy * scaleCorrectionFactor;
    }
  } else {
    zoomDisabled = true;
    clearTimeout(zoomDisabledTimeout);
    zoomDisabledTimeout = setTimeout(function () {
      zoomDisabled = false;
    }, 1000);
  }
}

function webViewerClick(evt) {
  if (!PDFViewerApplication.secondaryToolbar.isOpen) {
    return;
  }
  let appConfig = PDFViewerApplication.appConfig;
  if (PDFViewerApplication.pdfViewer.containsElement(evt.target) ||
      (appConfig.toolbar.container.contains(evt.target) &&
       evt.target !== appConfig.secondaryToolbar.toggleButton)) {
    PDFViewerApplication.secondaryToolbar.close();
  }
}

function webViewerKeyDown(evt) {
  if (PDFViewerApplication.overlayManager.active) {
    return;
  }

  let handled = false, ensureViewerFocused = false;
  let cmd = (evt.ctrlKey ? 1 : 0) |
            (evt.altKey ? 2 : 0) |
            (evt.shiftKey ? 4 : 0) |
            (evt.metaKey ? 8 : 0);

  let pdfViewer = PDFViewerApplication.pdfViewer;
  let isViewerInPresentationMode = pdfViewer && pdfViewer.isInPresentationMode;

  // First, handle the key bindings that are independent whether an input
  // control is selected or not.
  if (cmd === 1 || cmd === 8 || cmd === 5 || cmd === 12) {
    // either CTRL or META key with optional SHIFT.
    switch (evt.keyCode) {
      case 70: // f
        if (!PDFViewerApplication.supportsIntegratedFind) {
          PDFViewerApplication.findBar.open();
          handled = true;
        }
        break;
      case 71: // g
        if (!PDFViewerApplication.supportsIntegratedFind) {
          let findState = PDFViewerApplication.findController.state;
          if (findState) {
            PDFViewerApplication.findController.executeCommand('findagain', {
              query: findState.query,
              phraseSearch: findState.phraseSearch,
              caseSensitive: findState.caseSensitive,
              highlightAll: findState.highlightAll,
              findPrevious: cmd === 5 || cmd === 12,
            });
          }
          handled = true;
        }
        break;
      case 61: // FF/Mac '='
      case 107: // FF '+' and '='
      case 187: // Chrome '+'
      case 171: // FF with German keyboard
        if (!isViewerInPresentationMode) {
          PDFViewerApplication.zoomIn();
        }
        handled = true;
        break;
      case 173: // FF/Mac '-'
      case 109: // FF '-'
      case 189: // Chrome '-'
        if (!isViewerInPresentationMode) {
          PDFViewerApplication.zoomOut();
        }
        handled = true;
        break;
      case 48: // '0'
      case 96: // '0' on Numpad of Swedish keyboard
        if (!isViewerInPresentationMode) {
          // keeping it unhandled (to restore page zoom to 100%)
          setTimeout(function () {
            // ... and resetting the scale after browser adjusts its scale
            pdfViewer.currentScaleValue = DEFAULT_SCALE_VALUE;
          });
          handled = false;
        }
        break;

      case 38: // up arrow
        if (isViewerInPresentationMode || PDFViewerApplication.page > 1) {
          PDFViewerApplication.page = 1;
          handled = true;
          ensureViewerFocused = true;
        }
        break;
      case 40: // down arrow
        if (isViewerInPresentationMode ||
            PDFViewerApplication.page < PDFViewerApplication.pagesCount) {
          PDFViewerApplication.page = PDFViewerApplication.pagesCount;
          handled = true;
          ensureViewerFocused = true;
        }
        break;
    }
  }

  if (typeof PDFJSDev === 'undefined' ||
      !PDFJSDev.test('FIREFOX || MOZCENTRAL')) {
    // CTRL or META without shift
    if (cmd === 1 || cmd === 8) {
      switch (evt.keyCode) {
        case 83: // s
          PDFViewerApplication.download();
          handled = true;
          break;
      }
    }
  }

  // CTRL+ALT or Option+Command
  if (cmd === 3 || cmd === 10) {
    switch (evt.keyCode) {
      case 80: // p
        PDFViewerApplication.requestPresentationMode();
        handled = true;
        break;
      case 71: // g
        // focuses input#pageNumber field
        PDFViewerApplication.appConfig.toolbar.pageNumber.select();
        handled = true;
        break;
    }
  }

  if (handled) {
    if (ensureViewerFocused && !isViewerInPresentationMode) {
      pdfViewer.focus();
    }
    evt.preventDefault();
    return;
  }

  // Some shortcuts should not get handled if a control/input element
  // is selected.
  let curElement = document.activeElement || document.querySelector(':focus');
  let curElementTagName = curElement && curElement.tagName.toUpperCase();
  if (curElementTagName === 'INPUT' ||
      curElementTagName === 'TEXTAREA' ||
      curElementTagName === 'SELECT') {
    // Make sure that the secondary toolbar is closed when Escape is pressed.
    if (evt.keyCode !== 27) { // 'Esc'
      return;
    }
  }

  if (cmd === 0) { // no control key pressed at all.
    switch (evt.keyCode) {
      case 38: // up arrow
      case 33: // pg up
      case 8: // backspace
        if (!isViewerInPresentationMode &&
            pdfViewer.currentScaleValue !== 'page-fit') {
          break;
        }
        /* in presentation mode */
        /* falls through */
      case 37: // left arrow
        // horizontal scrolling using arrow keys
        if (pdfViewer.isHorizontalScrollbarEnabled) {
          break;
        }
        /* falls through */
      case 75: // 'k'
      case 80: // 'p'
        if (PDFViewerApplication.page > 1) {
          PDFViewerApplication.page--;
        }
        handled = true;
        break;
      case 27: // esc key
        if (PDFViewerApplication.secondaryToolbar.isOpen) {
          PDFViewerApplication.secondaryToolbar.close();
          handled = true;
        }
        if (!PDFViewerApplication.supportsIntegratedFind &&
            PDFViewerApplication.findBar.opened) {
          PDFViewerApplication.findBar.close();
          handled = true;
        }
        break;
      case 40: // down arrow
      case 34: // pg down
      case 32: // spacebar
        if (!isViewerInPresentationMode &&
            pdfViewer.currentScaleValue !== 'page-fit') {
          break;
        }
        /* falls through */
      case 39: // right arrow
        // horizontal scrolling using arrow keys
        if (pdfViewer.isHorizontalScrollbarEnabled) {
          break;
        }
        /* falls through */
      case 74: // 'j'
      case 78: // 'n'
        if (PDFViewerApplication.page < PDFViewerApplication.pagesCount) {
          PDFViewerApplication.page++;
        }
        handled = true;
        break;

      case 36: // home
        if (isViewerInPresentationMode || PDFViewerApplication.page > 1) {
          PDFViewerApplication.page = 1;
          handled = true;
          ensureViewerFocused = true;
        }
        break;
      case 35: // end
        if (isViewerInPresentationMode ||
            PDFViewerApplication.page < PDFViewerApplication.pagesCount) {
          PDFViewerApplication.page = PDFViewerApplication.pagesCount;
          handled = true;
          ensureViewerFocused = true;
        }
        break;

      case 83: // 's'
        PDFViewerApplication.pdfCursorTools.switchTool(CursorTool.SELECT);
        break;
      case 72: // 'h'
        PDFViewerApplication.pdfCursorTools.switchTool(CursorTool.HAND);
        break;

      case 82: // 'r'
        PDFViewerApplication.rotatePages(90);
        break;
    }
  }

  if (cmd === 4) { // shift-key
    switch (evt.keyCode) {
      case 32: // spacebar
        if (!isViewerInPresentationMode &&
            pdfViewer.currentScaleValue !== 'page-fit') {
          break;
        }
        if (PDFViewerApplication.page > 1) {
          PDFViewerApplication.page--;
        }
        handled = true;
        break;

      case 82: // 'r'
        PDFViewerApplication.rotatePages(-90);
        break;
    }
  }

  if (!handled && !isViewerInPresentationMode) {
    // 33=Page Up  34=Page Down  35=End    36=Home
    // 37=Left     38=Up         39=Right  40=Down
    // 32=Spacebar
    if ((evt.keyCode >= 33 && evt.keyCode <= 40) ||
        (evt.keyCode === 32 && curElementTagName !== 'BUTTON')) {
      ensureViewerFocused = true;
    }
  }

  if (ensureViewerFocused && !pdfViewer.containsElement(curElement)) {
    // The page container is not focused, but a page navigation key has been
    // pressed. Change the focus to the viewer container to make sure that
    // navigation by keyboard works as expected.
    pdfViewer.focus();
  }

  if (handled) {
    evt.preventDefault();
  }
}

/**
 * Converts API PageMode values to the format used by `PDFSidebar`.
 * NOTE: There's also a "FullScreen" parameter which is not possible to support,
 *       since the Fullscreen API used in browsers requires that entering
 *       fullscreen mode only occurs as a result of a user-initiated event.
 * @param {string} mode - The API PageMode value.
 * @returns {number} A value from {SidebarView}.
 */
function apiPageModeToSidebarView(mode) {
  switch (mode) {
    case 'UseNone':
      return SidebarView.NONE;
    case 'UseThumbs':
      return SidebarView.THUMBS;
    case 'UseOutlines':
      return SidebarView.OUTLINE;
    case 'UseAttachments':
      return SidebarView.ATTACHMENTS;
    case 'UseOC':
      // Not implemented, since we don't support Optional Content Groups yet.
  }
  return SidebarView.NONE; // Default value.
}

/* Abstract factory for the print service. */
let PDFPrintServiceFactory = {
  instance: {
    supportsPrinting: false,
    createPrintService() {
      throw new Error('Not implemented: createPrintService');
    },
  },
};

export {
  PDFViewerApplication,
  DefaultExternalServices,
  PDFPrintServiceFactory,
};<|MERGE_RESOLUTION|>--- conflicted
+++ resolved
@@ -1035,8 +1035,7 @@
         return;
       }
       pdfDocument.getJavaScript().then((javaScript) => {
-<<<<<<< HEAD
-        if (javaScript.length === 0) {
+        if (!javaScript) {
           return;
         }
         javaScript.some((js) => {
@@ -1047,13 +1046,6 @@
           this.fallback(UNSUPPORTED_FEATURES.javaScript);
           return true;
         });
-=======
-        if (!javaScript) {
-          return;
-        }
-        console.warn('Warning: JavaScript is not supported');
-        this.fallback(UNSUPPORTED_FEATURES.javaScript);
->>>>>>> 10fd590c
 
         // Hack to support auto printing.
         let regex = /\bprint\s*\(/;
